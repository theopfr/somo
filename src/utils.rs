use crate::soutln;

<<<<<<< HEAD
/// Prints out Markdown formatted text using a custom appearance / termimad "skin".
///
/// # Appearance
/// * **bold** text -> bold and white
/// * *italic* text -> not italic and gray
/// * ~~strikeout~~ text -> not struck out and green
=======
/// Splits a string combined of an IP address and port with a ":" delimiter into two parts.
///
/// # Arguments
/// * `address`: The combination of address and port joined by a ":", e.g. "127.0.0.1:5432"
///
/// # Example
/// ```
/// let address_port_1 = "127.0.0.1:5432".to_string();
/// assert_eq!(split_address(address_port_1), Some(("5432", "127.0.0.1")));
///
/// let address_port_2 = "fails.com".to_string();
/// assert_eq!(split_address(address_port_2), None);
/// ```
///
/// # Returns
/// If the string can be successfully split,
/// it will return a tuple containing the address and the port, if not `None`.
pub fn split_address(address: &str) -> Option<(&str, &str)> {
    static DELIMITER: &str = ":";

    let mut address_parts = address.rsplitn(2, DELIMITER);
    match (address_parts.next(), address_parts.next()) {
        (Some(first), Some(second)) => Some((second, first)),
        _ => None,
    }
}

/// Handles the output of the `split_address` function by replacing the port with a "-" if the string couldn't be split.
/// ###### TODO: maybe combine it with the `split_address` function.
///
/// # Arguments
/// * `address`: The address-port combination which should be split.
///
/// # Example
/// ```
/// let address_port_1 = "127.0.0.1:5432".to_string();
/// assert_eq!(get_address_parts(address_port_1), ("5432", "127.0.0.1"));
///
/// let address_port_2 = "fails.com".to_string();
/// assert_eq!(get_address_parts(address_port_1), ("-", "127.0.0.1"));
/// ```
///
/// # Returns
/// A tuple containing the address and port or just the address and a "-" if there wasn't a port.
pub fn get_address_parts(address: &str) -> (String, String) {
    split_address(address)
        .map(|(a, p)| (a.to_string(), p.to_string()))
        .unwrap_or((address.to_string(), "-".to_string()))
}

/// Wraps the input text in ANSI escape codes to print it in red.
fn red_text(text: &str) -> String {
    format!("\x1b[1;31m{text}\x1b[0m")
}

/// Wraps the input text in ANSI escape codes to print it in cyan.
fn cyan_text(text: &str) -> String {
    format!("\x1B[36m{text}\x1B[0m")
}

/// Wraps the input text in ANSI escape codes to print it in bold.
fn bold_text(text: &str) -> String {
    format!("\x1B[1m{text}\x1B[0m")
}

/// Prints out formatted text starting with a cyan "Info:" prefix.
>>>>>>> 744d5071
///
/// # Arguments
/// * `text`: The text to print to the console.
///
/// # Returns
/// None
pub fn pretty_print_info(text: &str) {
    soutln!(
        "{}",
        bold_text(&format!("{} {}", cyan_text("Info:"), bold_text(text)))
    );
}

/// Prints out formatted text starting with a red "Error:" prefix.
///
/// # Arguments
/// * `text`: The text to print to the console.
///
/// # Returns
/// None
pub fn pretty_print_error(text: &str) {
    soutln!(
        "{}",
        bold_text(&format!("{} {}", red_text("Error:"), bold_text(text)))
    );
}

/// Prints a syntax error message with an error preamble, the error line, and
/// a caret pointing to the error column.
///
/// # Arguments
/// * `preamble`: The error message or description to print.
/// * `text`: The full source text containing the error.
/// * `line`: The line number (starting at 1) where the error occurred.
/// * `column`: The column number (starting at 1) where the error occurred.
///
/// # Returns
/// None
///
/// # Example
/// ```
/// let code = "let x = 5;\nlet y = 1o;";
/// pretty_print_syntax_error("Unexpected token", code, 2, 9);
/// ```
pub fn pretty_print_syntax_error(preamble: &str, text: &str, line: usize, column: usize) {
    let erronous_line: &str = text.lines().nth(line - 1).unwrap_or(text);
    let line_pointer = "└─>";

<<<<<<< HEAD
    let markdown: String = format!("~~Error~~: *{}*", text);
    sout!("{}", skin.term_text(&markdown));
=======
    pretty_print_error(preamble);
    soutln!("  {}", red_text("│"));
    soutln!("  {}  {}", red_text(line_pointer), erronous_line);
    soutln!(
        "  {}  {}",
        " ".repeat(line_pointer.chars().count() + column - 1),
        red_text("^")
    );
}

#[cfg(test)]
mod tests {
    use super::*;

    #[test]
    fn test_split_address_valid() {
        let addr = "127.0.0.1:5432";
        assert_eq!(split_address(addr), Some(("127.0.0.1", "5432")));

        let addr = "[::1]:8080";
        assert_eq!(split_address(addr), Some(("[::1]", "8080")));
    }

    #[test]
    fn test_split_address_invalid() {
        let addr = "localhost";
        assert_eq!(split_address(addr), None);
        let addr = "192.168.0.1";
        assert_eq!(split_address(addr), None);
    }

    #[test]
    fn test_get_address_parts_valid() {
        let addr = "192.168.0.1:80";
        let (address, port) = get_address_parts(addr);
        assert_eq!(address, "192.168.0.1");
        assert_eq!(port, "80");
    }

    #[test]
    fn test_get_address_parts_invalid() {
        let addr = "example.com";
        let (address, port) = get_address_parts(addr);
        assert_eq!(address, "example.com");
        assert_eq!(port, "-");
    }
>>>>>>> 744d5071
}<|MERGE_RESOLUTION|>--- conflicted
+++ resolved
@@ -1,62 +1,4 @@
 use crate::soutln;
-
-<<<<<<< HEAD
-/// Prints out Markdown formatted text using a custom appearance / termimad "skin".
-///
-/// # Appearance
-/// * **bold** text -> bold and white
-/// * *italic* text -> not italic and gray
-/// * ~~strikeout~~ text -> not struck out and green
-=======
-/// Splits a string combined of an IP address and port with a ":" delimiter into two parts.
-///
-/// # Arguments
-/// * `address`: The combination of address and port joined by a ":", e.g. "127.0.0.1:5432"
-///
-/// # Example
-/// ```
-/// let address_port_1 = "127.0.0.1:5432".to_string();
-/// assert_eq!(split_address(address_port_1), Some(("5432", "127.0.0.1")));
-///
-/// let address_port_2 = "fails.com".to_string();
-/// assert_eq!(split_address(address_port_2), None);
-/// ```
-///
-/// # Returns
-/// If the string can be successfully split,
-/// it will return a tuple containing the address and the port, if not `None`.
-pub fn split_address(address: &str) -> Option<(&str, &str)> {
-    static DELIMITER: &str = ":";
-
-    let mut address_parts = address.rsplitn(2, DELIMITER);
-    match (address_parts.next(), address_parts.next()) {
-        (Some(first), Some(second)) => Some((second, first)),
-        _ => None,
-    }
-}
-
-/// Handles the output of the `split_address` function by replacing the port with a "-" if the string couldn't be split.
-/// ###### TODO: maybe combine it with the `split_address` function.
-///
-/// # Arguments
-/// * `address`: The address-port combination which should be split.
-///
-/// # Example
-/// ```
-/// let address_port_1 = "127.0.0.1:5432".to_string();
-/// assert_eq!(get_address_parts(address_port_1), ("5432", "127.0.0.1"));
-///
-/// let address_port_2 = "fails.com".to_string();
-/// assert_eq!(get_address_parts(address_port_1), ("-", "127.0.0.1"));
-/// ```
-///
-/// # Returns
-/// A tuple containing the address and port or just the address and a "-" if there wasn't a port.
-pub fn get_address_parts(address: &str) -> (String, String) {
-    split_address(address)
-        .map(|(a, p)| (a.to_string(), p.to_string()))
-        .unwrap_or((address.to_string(), "-".to_string()))
-}
 
 /// Wraps the input text in ANSI escape codes to print it in red.
 fn red_text(text: &str) -> String {
@@ -74,7 +16,6 @@
 }
 
 /// Prints out formatted text starting with a cyan "Info:" prefix.
->>>>>>> 744d5071
 ///
 /// # Arguments
 /// * `text`: The text to print to the console.
@@ -123,10 +64,6 @@
     let erronous_line: &str = text.lines().nth(line - 1).unwrap_or(text);
     let line_pointer = "└─>";
 
-<<<<<<< HEAD
-    let markdown: String = format!("~~Error~~: *{}*", text);
-    sout!("{}", skin.term_text(&markdown));
-=======
     pretty_print_error(preamble);
     soutln!("  {}", red_text("│"));
     soutln!("  {}  {}", red_text(line_pointer), erronous_line);
@@ -135,43 +72,4 @@
         " ".repeat(line_pointer.chars().count() + column - 1),
         red_text("^")
     );
-}
-
-#[cfg(test)]
-mod tests {
-    use super::*;
-
-    #[test]
-    fn test_split_address_valid() {
-        let addr = "127.0.0.1:5432";
-        assert_eq!(split_address(addr), Some(("127.0.0.1", "5432")));
-
-        let addr = "[::1]:8080";
-        assert_eq!(split_address(addr), Some(("[::1]", "8080")));
-    }
-
-    #[test]
-    fn test_split_address_invalid() {
-        let addr = "localhost";
-        assert_eq!(split_address(addr), None);
-        let addr = "192.168.0.1";
-        assert_eq!(split_address(addr), None);
-    }
-
-    #[test]
-    fn test_get_address_parts_valid() {
-        let addr = "192.168.0.1:80";
-        let (address, port) = get_address_parts(addr);
-        assert_eq!(address, "192.168.0.1");
-        assert_eq!(port, "80");
-    }
-
-    #[test]
-    fn test_get_address_parts_invalid() {
-        let addr = "example.com";
-        let (address, port) = get_address_parts(addr);
-        assert_eq!(address, "example.com");
-        assert_eq!(port, "-");
-    }
->>>>>>> 744d5071
 }