mod cli;
mod connections;
mod schemas;
mod table;
mod utils;

<<<<<<< HEAD
=======
use clap::CommandFactory;
use cli::{print_completions, Args, CliCommand, Commands};
>>>>>>> 5d72f1e8
use schemas::{Connection, FilterOptions};

fn main() {
    let args = match cli::cli() {
        CliCommand::Subcommand(Commands::GenerateCompletions { shell }) => {
            let mut cmd = Args::command();
            print_completions(shell, &mut cmd);
            return;
        }
        CliCommand::Run(flags) => flags,
    };

    let filter_options: FilterOptions = FilterOptions {
        by_proto: utils::resolve_protocols(&args),
        by_remote_address: args.ip,
        by_remote_port: args.remote_port,
        by_local_port: args.port,
        by_program: args.program,
        by_pid: args.pid,
        by_open: args.open,
        by_listen: args.listen,
        exclude_ipv6: args.exclude_ipv6,
    };

    let all_connections: Vec<Connection> = connections::get_all_connections(&filter_options);

    if args.json {
        let result = table::get_connections_json(&all_connections);
        println!("{}", result);
    } else if args.format.is_some() {
        let result = table::get_connections_formatted(&all_connections, &args.format.unwrap());
        println!("{}", result);
    } else {
        table::print_connections_table(&all_connections);
    }

    if args.kill {
        cli::interactive_process_kill(&all_connections);
    }
}<|MERGE_RESOLUTION|>--- conflicted
+++ resolved
@@ -4,11 +4,8 @@
 mod table;
 mod utils;
 
-<<<<<<< HEAD
-=======
 use clap::CommandFactory;
 use cli::{print_completions, Args, CliCommand, Commands};
->>>>>>> 5d72f1e8
 use schemas::{Connection, FilterOptions};
 
 fn main() {
