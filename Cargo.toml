[package]
name = "somo"
version = "1.0.1"
edition = "2021"
authors = ["theopfr"]
description = "A human-friendly alternative to netstat for socket and port monitoring on Linux and macOS."
license = "MIT"
readme = "./README.md"
repository = "https://github.com/theopfr/somo/"
keywords = ["netstat", "socket-monitoring", "port-checker"]
categories = ["command-line-utilities"]

[dependencies]
clap = { version = "4.5.40", features = ["derive"] }
clap_complete = "4.5.54"
inquire = "0.6.2"
termimad = "0.20"
terminal_size = "0.2.6"
serde = { version = "1.0.196", features = ["derive"] }
serde_json = "1.0.96"
<<<<<<< HEAD
handlebars = "4"
nix = {version = "0.30.1", features = ["process", "signal"]}

[target.'cfg(target_os = "linux")'.dependencies]
procfs = "0.15.1"

[target.'cfg(target_os = "macos")'.dependencies]
netstat2 = "0.11.1"
libproc = "0.14.10"
=======
handlebars = "6.3.2"
nix = {version = "0.30.1", features = ["process", "signal"]}
>>>>>>> 744d5071
<|MERGE_RESOLUTION|>--- conflicted
+++ resolved
@@ -18,8 +18,7 @@
 terminal_size = "0.2.6"
 serde = { version = "1.0.196", features = ["derive"] }
 serde_json = "1.0.96"
-<<<<<<< HEAD
-handlebars = "4"
+handlebars = "6.3.2"
 nix = {version = "0.30.1", features = ["process", "signal"]}
 
 [target.'cfg(target_os = "linux")'.dependencies]
@@ -27,8 +26,4 @@
 
 [target.'cfg(target_os = "macos")'.dependencies]
 netstat2 = "0.11.1"
-libproc = "0.14.10"
-=======
-handlebars = "6.3.2"
-nix = {version = "0.30.1", features = ["process", "signal"]}
->>>>>>> 744d5071
+libproc = "0.14.10"